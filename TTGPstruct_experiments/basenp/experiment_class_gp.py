
import tensorflow as tf
import os
import numpy as np
from tensorflow.contrib.layers import batch_norm

from TTGP.covariance import SE_multidim
from TTGP.projectors import FeatureTransformer, LinearProjector
from TTGP.gpc_runner import GPCRunner

with tf.Graph().as_default():
    data_dir = "data_class/"
    n_inputs = 10
    mu_ranks = 10
    C = 3
<<<<<<< HEAD
    d = 3
=======
    d = 2
>>>>>>> 9372224d
    D = 6438

    projector = LinearProjector(d=d, D=D)
    cov = SE_multidim(C, 0.7, 0.2, 0.1, projector)

    lr = 1e-2
    decay = (10, 0.2)
    n_epoch = 10
    batch_size = 10
    data_type = 'numpy'
    log_dir = 'log'
    save_dir = 'models/gp_4.ckpt'
    model_dir = save_dir
    load_model = False#True
    
    runner=GPCRunner(data_dir, n_inputs, mu_ranks, cov,
                lr=lr, decay=decay, n_epoch=n_epoch, batch_size=batch_size,
                data_type=data_type, log_dir=log_dir, save_dir=save_dir,
                model_dir=model_dir, load_model=load_model)
    runner.run_experiment()<|MERGE_RESOLUTION|>--- conflicted
+++ resolved
@@ -1,4 +1,3 @@
-
 import tensorflow as tf
 import os
 import numpy as np
@@ -13,11 +12,7 @@
     n_inputs = 10
     mu_ranks = 10
     C = 3
-<<<<<<< HEAD
     d = 3
-=======
-    d = 2
->>>>>>> 9372224d
     D = 6438
 
     projector = LinearProjector(d=d, D=D)
